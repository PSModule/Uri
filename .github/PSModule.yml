# This file is used to configure the Process-PSModule workflow.
# Reference:
# - https://github.com/PSModule/Process-PSModule?tab=readme-ov-file#configuration

Test:
  CodeCoverage:
    PercentTarget: 90
#   TestResults:
#     Skip: true
#   SourceCode:
#     Skip: true
#   PSModule:
#     Skip: true
#   Module:
#     Windows:
#       Skip: true
#     MacOS:
#       Skip: true
# Build:
#   Docs:
#     Skip: true
<<<<<<< HEAD
=======

>>>>>>> c5a140db
Linter:
  env:
    VALIDATE_BIOME_FORMAT: false
    VALIDATE_BIOME_LINT: false
    VALIDATE_GITHUB_ACTIONS_ZIZMOR: false
    VALIDATE_JSCPD: false
    VALIDATE_JSON_PRETTIER: false
    VALIDATE_MARKDOWN_PRETTIER: false
    VALIDATE_YAML_PRETTIER: false<|MERGE_RESOLUTION|>--- conflicted
+++ resolved
@@ -19,10 +19,7 @@
 # Build:
 #   Docs:
 #     Skip: true
-<<<<<<< HEAD
-=======
 
->>>>>>> c5a140db
 Linter:
   env:
     VALIDATE_BIOME_FORMAT: false
